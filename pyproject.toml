[tool.poetry]
name = "snappiershot"
version = "0.1.1"
description = "Snapshot testing library."
authors = [
    "Ben Bonenfant <bonenfan5ben@gmail.com>",
    "Lena Bartell <lenabartell@gmail.com>",
    "John-Michael Cummings <jmcummings@morsecorp.com>",
    "Yoni Smolyar <ysmolyar@morsecorp.com>",
]
readme = 'README.md'
homepage = "https://github.com/MORSECorp/snappiershot"
repository = "https://github.com/MORSECorp/snappiershot"
keywords = ['snapshot', 'testing']
classifiers = [
    "Development Status :: 4 - Beta",
    "Framework :: Pytest",
    "Intended Audience :: Developers",
    "License :: OSI Approved :: Apache Software License",
    "Operating System :: OS Independent",
    "Topic :: Software Development :: Libraries",
    "Topic :: Software Development :: Testing :: Unit",
]

[tool.poetry.dependencies]
python = "^3.6.1"
importlib-metadata = { version = ">1.5.1", python = "<3.8" }
tomlkit = "^0.7.0"
<<<<<<< HEAD
pprint_ordered_sets = "^1.0.0"
=======
>>>>>>> 18380ae4

[tool.poetry.dev-dependencies]
black = "19.10b0"
coverage = "^5.3"
flake8 = "^3.8.3"
mypy = "^0.782"
pre-commit = "^2.6.0"
pytest = "^6.0.1"
pytest_mock = "^3.3.1"

[tool.poetry.plugins.pytest11]
snappiershot = "snappiershot.plugins.pytest"

[tool.black]
line-length = 92
target-version = ['py36', 'py37', 'py38']
exclude = '\.git|\.idea|\.venv|\.\*cache|\*\.egg-info'

[tool.coverage]
    [tool.coverage.report]
    exclude_lines = [
      "pragma: no cover",
      "def __repr__",
      "raise NotImplementedError",
      "if __name__ == .__main__.:",
    ]
    omit = [
      "*/__init__.py",
      "*/conftest.py",
    ]
    fail_under = 100
    show_missing = true

[tool.isort]
multi_line_output = 3
include_trailing_comma = true
known_first_party = "snappiershot"

[tool.pytest.ini_options]
testpaths = ["tests"]
norecursedirs = "pytester_example_dir"
pytester_example_dir = "tests/test_plugins/pytester_example_dir"
addopts = "-vv -p pytester"

[build-system]
requires = ["poetry>=1.0.5"]
build-backend = "poetry.masonry.api"<|MERGE_RESOLUTION|>--- conflicted
+++ resolved
@@ -26,10 +26,7 @@
 python = "^3.6.1"
 importlib-metadata = { version = ">1.5.1", python = "<3.8" }
 tomlkit = "^0.7.0"
-<<<<<<< HEAD
 pprint_ordered_sets = "^1.0.0"
-=======
->>>>>>> 18380ae4
 
 [tool.poetry.dev-dependencies]
 black = "19.10b0"

--- conflicted
+++ resolved
@@ -100,11 +100,8 @@
 Full Name: Benjamin Bonenfant
 Email Address: bbonenfant@morsecorp.com
 Country: United States of America
-<<<<<<< HEAD
-=======
 
 Full Name: Lena Bartell
 Email Address: lbartell@morsecorp.com
 Country: United States of America
->>>>>>> 18380ae4
 ```
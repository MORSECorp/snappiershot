""" Utilities for the serializers. """
import inspect
import warnings
from pathlib import Path
from typing import Any, Dict, Optional, Sequence

from ..constants import ENCODING_FUNCTION_NAME, SNAPSHOT_DIRECTORY
from ..errors import SnappierShotWarning
from .constants import SERIALIZABLE_TYPES, JsonType
<<<<<<< HEAD
from .json import JsonDeserializer, JsonSerializer
=======
from .optional_module_utils import Pandas
>>>>>>> 7abd11e1


def default_encode_value(value: Any) -> JsonType:
    """ Perform a default encoding of the specified value into a serializable data. """
    # If the value is already serializable, return.
    if isinstance(value, SERIALIZABLE_TYPES):
        return value

    # If the value is a dict, recurse.
    if isinstance(value, Dict):
        encoded_dict = dict()
        for key, item in value.items():
            try:
                encoded_dict[key] = default_encode_value(item)
            except ValueError:
                warnings.warn(
                    f"Cannot serialize this value: {item} -- "
                    f"Skipping over this (key, value) pair. ",
                    SnappierShotWarning,
                )
        return encoded_dict

    # If the value is a sequence, recurse.
    if isinstance(value, Sequence):
        encoded_sequence = list()
        for item in value:
            try:
                encoded_sequence.append(default_encode_value(item))
            except ValueError:
                warnings.warn(
                    f"Cannot serialize this value: {item} -- Skipping over this item. ",
                    SnappierShotWarning,
                )
        return encoded_sequence

    # If the value is a pandas object, encode and recurse
    if Pandas.is_pandas_object(value):
        encoded_pandas = Pandas.encode_pandas(value)
        return default_encode_value(encoded_pandas)

    # If the value is an instanced class.
    if is_instanced_object(value):
        # If the class has specified an encoding function, call it.
        if hasattr(value, ENCODING_FUNCTION_NAME):
            return getattr(value, ENCODING_FUNCTION_NAME)()
        # Default to encoding the class dictionary.
        return default_encode_value(vars(value))

    raise ValueError(
        f"Cannot serialize this value: {value} \n"
        f"A default serialization for this type ({type(value)}) is not supported. "
        "You must either encode this value manually, or open an Issue on our Github "
        "page describing a default serialization for this type. "
    )


def get_snapshot_file(test_file: Path, suffix: str) -> Path:
    """ Returns the path to the snapshot file.

    The SNAPSHOT_DIRECTORY will be created automatically if it does not exist.

    Args:
        test_file: The path to the test file.
        suffix: The file extension for the snapshot file.
          Should include the dot, e.g. ".json"
    """
    # Error checking.
    if not test_file.parent.exists():
        raise NotADirectoryError(
            f"The directory containing the test file does not exist: {test_file.parent}"
        )
    if not suffix.startswith("."):
        raise TypeError(
            'Suffix is not a valid file extension; it must start with a "dot", i.e. ".json"'
            f" -- Found: {suffix}"
        )

    snapshot_directory = test_file.parent.joinpath(SNAPSHOT_DIRECTORY)
    snapshot_directory.mkdir(exist_ok=True)
    return snapshot_directory.joinpath(test_file.name).with_suffix(suffix)


def is_instanced_object(value: Any) -> bool:
    """ Check if the input value is an instanced object, i.e. an instantiated class. """
    is_type = inspect.isclass(value)
    is_function = inspect.isroutine(value)
    is_object = hasattr(value, "__dict__")
<<<<<<< HEAD
    return is_object and not is_type and not is_function


def parse_snapshot_file(snapshot_file: Path) -> Dict:
    """ Parses the snapshot file.

    Args:
        snapshot_file: The path to the file containing snapshots.

    Raises:
        ValueError: If the file format of the snapshot_file is not supported or recognized.
    """
    if snapshot_file.suffix == ".json":
        with snapshot_file.open() as json_file:
            file_contents = json.load(json_file, cls=JsonDeserializer)
    else:
        raise ValueError(f"Unsupported snapshot file format: {snapshot_file.suffix}")

    contains_version = SnapshotKeys.version in file_contents
    contains_tests = SnapshotKeys.tests in file_contents
    if not (contains_tests and contains_version):
        raise ValueError(
            f"Invalid snapshot file detected: {snapshot_file} \n"
            f"Expected top-level keys: {SnapshotKeys.version}, {SnapshotKeys.tests}"
        )
    return file_contents


def write_json_file(obj: JsonType, file: Path, indent: Optional[int] = None) -> None:
    """ Safely write a JSON file using the JsonSerializer.

    The file will first be written to a temporary file to avoid partial writing and
      errors during writing. Then the temporary file is moved to the specified location.
      The temporary file is always cleaned up.

    Args:
         obj: The obj to be serialized to JSON and written to file.
         file: The path to the output file.
         indent: The indentation for the JSON file. Defaults to json module's default.
    """
    temporary_file = file.with_suffix(".temp")
    try:
        with temporary_file.open("w") as snapshot_file:
            json.dump(obj, snapshot_file, cls=JsonSerializer, indent=indent, sort_keys=True)
        temporary_file.rename(file)
    finally:
        if temporary_file.exists():
            temporary_file.unlink()
=======
    return is_object and not is_type and not is_function
>>>>>>> 7abd11e1
<|MERGE_RESOLUTION|>--- conflicted
+++ resolved
@@ -2,16 +2,12 @@
 import inspect
 import warnings
 from pathlib import Path
-from typing import Any, Dict, Optional, Sequence
+from typing import Any, Dict, Sequence
 
 from ..constants import ENCODING_FUNCTION_NAME, SNAPSHOT_DIRECTORY
 from ..errors import SnappierShotWarning
 from .constants import SERIALIZABLE_TYPES, JsonType
-<<<<<<< HEAD
-from .json import JsonDeserializer, JsonSerializer
-=======
 from .optional_module_utils import Pandas
->>>>>>> 7abd11e1
 
 
 def default_encode_value(value: Any) -> JsonType:
@@ -99,55 +95,4 @@
     is_type = inspect.isclass(value)
     is_function = inspect.isroutine(value)
     is_object = hasattr(value, "__dict__")
-<<<<<<< HEAD
-    return is_object and not is_type and not is_function
-
-
-def parse_snapshot_file(snapshot_file: Path) -> Dict:
-    """ Parses the snapshot file.
-
-    Args:
-        snapshot_file: The path to the file containing snapshots.
-
-    Raises:
-        ValueError: If the file format of the snapshot_file is not supported or recognized.
-    """
-    if snapshot_file.suffix == ".json":
-        with snapshot_file.open() as json_file:
-            file_contents = json.load(json_file, cls=JsonDeserializer)
-    else:
-        raise ValueError(f"Unsupported snapshot file format: {snapshot_file.suffix}")
-
-    contains_version = SnapshotKeys.version in file_contents
-    contains_tests = SnapshotKeys.tests in file_contents
-    if not (contains_tests and contains_version):
-        raise ValueError(
-            f"Invalid snapshot file detected: {snapshot_file} \n"
-            f"Expected top-level keys: {SnapshotKeys.version}, {SnapshotKeys.tests}"
-        )
-    return file_contents
-
-
-def write_json_file(obj: JsonType, file: Path, indent: Optional[int] = None) -> None:
-    """ Safely write a JSON file using the JsonSerializer.
-
-    The file will first be written to a temporary file to avoid partial writing and
-      errors during writing. Then the temporary file is moved to the specified location.
-      The temporary file is always cleaned up.
-
-    Args:
-         obj: The obj to be serialized to JSON and written to file.
-         file: The path to the output file.
-         indent: The indentation for the JSON file. Defaults to json module's default.
-    """
-    temporary_file = file.with_suffix(".temp")
-    try:
-        with temporary_file.open("w") as snapshot_file:
-            json.dump(obj, snapshot_file, cls=JsonSerializer, indent=indent, sort_keys=True)
-        temporary_file.rename(file)
-    finally:
-        if temporary_file.exists():
-            temporary_file.unlink()
-=======
-    return is_object and not is_type and not is_function
->>>>>>> 7abd11e1
+    return is_object and not is_type and not is_function
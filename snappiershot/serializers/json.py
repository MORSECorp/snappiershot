""" Serializer (and Deserializer) classes for the JSON format. """
import datetime
import json
from decimal import Decimal, DecimalTuple
from numbers import Number
from pathlib import Path, PurePath, PurePosixPath, PureWindowsPath
from typing import Any, Collection, Dict, Iterator, List
<<<<<<< HEAD

from pint import Unit
=======
>>>>>>> acb6a8d0

from .constants import (
    COLLECTION_TYPES,
    DATETIME_TYPES,
    PATH_TYPES,
<<<<<<< HEAD
    UNIT_TYPES,
=======
>>>>>>> acb6a8d0
    CustomEncodedCollectionTypes,
    CustomEncodedDatetimeTypes,
    CustomEncodedNumericTypes,
    CustomEncodedPathTypes,
<<<<<<< HEAD
    CustomEncodedUnitTypes,
=======
>>>>>>> acb6a8d0
    JsonType,
)


class JsonSerializer(json.JSONEncoder):
    """Custom JSON serializer.

    Examples:
        >>> import json
        >>> from snappiershot.serializers.json import JsonSerializer
        >>> data = {"a": 1, "b": 2}
        >>> assert json.dumps(data, cls=JsonSerializer) == '{"a": 1, "b": 2}'
    """

    @classmethod
    def _hint_tuples(cls, obj: Any) -> Any:
<<<<<<< HEAD
        """Convert tuples in a pre-processing step.
=======
        """ Convert tuples in a pre-processing step.
>>>>>>> acb6a8d0

        Extrapolated from: https://stackoverflow.com/a/15721641
        """
        if isinstance(obj, list):
            return [cls._hint_tuples(item) for item in obj]
        if isinstance(obj, COLLECTION_TYPES):
            # Collection encoded before recursion to support sets.
            return cls._hint_tuples(cls.encode_collection(obj))
        if isinstance(obj, dict):
            return {key: cls._hint_tuples(value) for key, value in obj.items()}
        return obj

    def encode(self, obj: Any) -> str:
        """
        Override JSONEncoder.encode to support tuple type hinting.

        The default JSONEncoder supports both primitive types: tuples and lists. In its implementation,
         tuples are implicitly converted to lists. To avoid this, this method allows tuples and lists
         to be encoded as separate types.

        This method is intended to be called only by the ``json.dumps`` method.
        """
        return super().encode(self._hint_tuples(obj))

    def iterencode(self, obj: Any, _one_shot: bool = False) -> Iterator[str]:
        """
        Override JSONEncoder.iterencode to support tuple type hinting.

        The default JSONEncoder supports both primitive types: tuples and lists. In its implementation,
         tuples are implicitly converted to lists. To avoid this, this method allows tuples and lists
         to be encoded as separate types.

        This method is intended to be called only by the ``json.dump`` method.
        """
        return super().iterencode(self._hint_tuples(obj), _one_shot)

    def default(self, value: Any) -> Any:
        """Encode a value into a serializable object.

        This method only gets called when the value is not naturally-serializable.
          (Naturally serializable objects are booleans, floats, strings, etc.)
          See: https://docs.python.org/3/library/json.html#py-to-json-table

        Any custom encoders must return a dictionary. This will allow them to
          be deserialized by the `snappiershot.serializers.json.JsonDeserializer`
          using object hooks.

        Encoding of collections (sets and tuples) are done in a pre-processing step
          within the ``JsonSerializer.encode`` method. That method should always be
          called prior to this method.

        Args:
            value: The python object to encode.
        """
        if isinstance(value, Number):
            return self.encode_numeric(value)

        if isinstance(value, DATETIME_TYPES):
            return self.encode_datetime(value)

        if isinstance(value, PATH_TYPES):
            return self.encode_path(value)

<<<<<<< HEAD
        if isinstance(value, UNIT_TYPES):
            return self.encode_unit(value)

=======
>>>>>>> acb6a8d0
        raise NotImplementedError(  # pragma: no cover
            f"Encoding for this object is not yet implemented: {value} ({type(value)})"
        )

    @staticmethod
    def encode_numeric(value: Number) -> JsonType:
        """Encoding for numeric types.

        This will do nothing to naturally serializable types (bool, int, float)
          but will perform custom encoding for non-supported types (complex).
        This will convert Decimal values to their tuple encodings.
            See: https://docs.python.org/3.9/library/decimal.html#decimal.Decimal.as_tuple
        The custom encoding follows the template:
            {
              NUMERIC_KEY: <type-as-a-string>,
              NUMERIC_VALUE_KEY: <value>
            }
        The values for the NUMERIC_KEY and NUMERIC_VALUE_KEY constants are attributes
          to the `snappiershot.serializers.constants.CustomEncodedNumericTypes` class.

        Raises:
            NotImplementedError - If encoding is not implement for the given numeric type.
        """
        if isinstance(value, (bool, int, float)):
            # These types are by default supported by the JSONEncoder base class.
            return value
        if isinstance(value, complex):
            encoded_value: List[float] = [value.real, value.imag]
            return CustomEncodedNumericTypes.complex.json_encoding(encoded_value)
        if isinstance(value, Decimal):
            encode_value: Dict[str, Any] = value.as_tuple()._asdict()
            return CustomEncodedNumericTypes.decimal.json_encoding(encode_value)
        raise NotImplementedError(
            f"No encoding implemented for the following numeric type: {value} ({type(value)})"
        )

    @staticmethod
    def encode_datetime(value: Any) -> JsonType:
        """Encoding for datetime types

        This will perform custom encoding for datetime types

        The custom encoding follows the template:
            {
                DATETIME_KEY: <type-as-a-string>,
                DATETIME_VALUE_KEY: <value>
            }

        The values for the DATETIME_KEY and DATETIME_VALUE_KEY constants are attributes
          to the `snappiershot.serializers.constants.CustomEncodedDatetimeTypes` class.

        The different datetime types/values are encoded as:
            Type                            Value encoded as
            ----                            ----------------
            datetime.date                   ISO 8601 string
            datetime.time                   ISO 8601 string
            datetime.datetime (w/ TZ info)  ISO 8601 string with TZ info
            datetime.datetime (w/o TZ info) ISO 8601 string without TZ info
            datetime.timedelta              total seconds, float

        Args:
            value: datetime value to be encoded

        Returns:
            Dictionary with encoded datetime type and value

        Raises:
            NotImplementedError - If encoding is not implemented for the given datetime type.
        """

        # Note: the "datetime.datetime" check must be before the "datetime.date" check
        # because datetime.datetime objects are *also* instances of datetime.date
        # (but not of datetime.time). E.g.:
        #   >> isinstance(datetime.datetime.now(), datetime.date)
        #   True
        #   >> isinstance(datetime.datetime.now(), datetime.time)
        #   False
        #   >> isinstance(datetime.datetime.now(), datetime.datetime)
        #   True

        if isinstance(value, datetime.datetime):
            if value.tzinfo is not None:
                # Encode as ISO 86001 format string with time zone information.
                type_ = CustomEncodedDatetimeTypes.datetime_with_timezone
                return type_.json_encoding(value.strftime(type_.value_formatter))
            else:
                # Encode as ISO 86001 format string without time zone information.
                type_ = CustomEncodedDatetimeTypes.datetime_without_timezone
                return type_.json_encoding(value.strftime(type_.value_formatter))

        if isinstance(value, datetime.date):
            # Encode as ISO 86001 format string
            type_ = CustomEncodedDatetimeTypes.date
            return type_.json_encoding(value.strftime(type_.value_formatter))

        if isinstance(value, datetime.time):
            # Encode as ISO 86001 format string
            type_ = CustomEncodedDatetimeTypes.time
            return type_.json_encoding(value.strftime(type_.value_formatter))

        if isinstance(value, datetime.timedelta):
            # Encode as total seconds, float (fractional part encodes microseconds)
            type_ = CustomEncodedDatetimeTypes.timedelta
            return type_.json_encoding(value.total_seconds())

        raise NotImplementedError(
            f"No encoding implemented for the following datetime type: {value} ({type(value)})"
        )

    @staticmethod
    def encode_collection(value: Collection) -> JsonType:
        """Encoding for collection types.

        The custom encoding follows the template:
            {
              COLLECTION_KEY: <type-as-a-string>,
              COLLECTION_VALUE_KEY: [<value>]
            }
        The values for the COLLECTION_KEY and COLLECTION_VALUE_KEY constants are attributes
          to the `snappiershot.serializers.constants.CustomEncodedCollectionTypes` class.

        Raises:
            NotImplementedError - If encoding is not implemented for the given numeric type.
        """
        if isinstance(value, (str, list)):
            # These are automatically serialized by the ``json`` module.
            return value
        if isinstance(value, set):
            return CustomEncodedCollectionTypes.set.json_encoding(list(value))
        if isinstance(value, tuple):
            return CustomEncodedCollectionTypes.tuple.json_encoding(list(value))
        if isinstance(value, bytes):
            return CustomEncodedCollectionTypes.bytes.json_encoding(list(value))
        raise NotImplementedError(
            f"No encoding implemented for the following collection type: {value} ({type(value)})"
        )

    @staticmethod
    def encode_path(value: PurePath) -> JsonType:
<<<<<<< HEAD
        """Encoding for Path types
=======
        """ Encoding for Path types
>>>>>>> acb6a8d0

        This will perform custom encoding for all Path types, as all Path types are subclasses of the PurePath type.
        Instances of the PurePath type are handled separately from instances of the Path type.

        The custom encoding follows the template:
            {
                PATH_KEY: <type-as-a-string>,
                PATH_VALUE_KEY: [<parts>]
            }

        The values for the PATH_KEY and PATH_VALUE_KEY constants are attributes
          to the `snappiershot.serializers.constants.CustomEncodedPathTypes` class.

        Args:
            value: Path value to be encoded

        Returns:
            Dictionary with encoded Path type and parts

        Raises:
            NotImplementedError - If encoding is not implemented for the given Path type.
        """
        if isinstance(value, Path):
            encoded_value = list(value.parts)
            return CustomEncodedPathTypes.path.json_encoding(encoded_value)

        if isinstance(value, PureWindowsPath):
            encode_value = list(value.parts)
            return CustomEncodedPathTypes.pure_windows_path.json_encoding(encode_value)

        if isinstance(value, PurePosixPath):
            encode_value = list(value.parts)
            return CustomEncodedPathTypes.pure_posix_path.json_encoding(encode_value)

        raise NotImplementedError(
            f"No encoding implemented for the following Path type: {value} ({type(value)})"
        )

<<<<<<< HEAD
    @staticmethod
    def encode_unit(value: Unit) -> JsonType:
        """Encoding for Unit types coming from the pint package

        The custom encoding follows the template:
            {
                UNIT_KEY: <type-as-a-string>,
                UNIT_VALUE_KEY: [<value>]
            }

        The values for the UNIT_KEY and UNIT_VALUE_KEY constants are attributes
          to the `snappiershot.serializers.constants.CustomEncodedUnitTypes` class.

        Args:
            value: Unit value to be encoded

        Returns:
            Dictionary with encoded Unit and value

        Raises:
            NotImplementedError - If encoding is not implemented for the given Unit type.
        """
        if isinstance(value, Unit):
            encoded_value = str(value)
            return CustomEncodedUnitTypes.unit.json_encoding(encoded_value)

        raise NotImplementedError(
            f"No encoding implemented for the following Unit type: {value} ({type(value)})"
        )

=======
>>>>>>> acb6a8d0

class JsonDeserializer(json.JSONDecoder):
    """Custom JSON deserializer.

    Examples:
        >>> import json
        >>> from snappiershot.serializers.json import JsonDeserializer
        >>> data = '{"a": 1, "b": 2}'
        >>> assert json.loads(data, cls=JsonDeserializer) == {"a": 1, "b": 2}
    """

    def __init__(self, **kwargs: Any):
        """Hooks into the __init__ method of json.JSONDecoder.

        This is only expected to be called by the `json.loads` method.
        """
        super().__init__(object_hook=self.object_hook, **kwargs)

    def object_hook(self, dct: Dict[str, Any]) -> Any:
        """Decodes the dictionary into an object.

        Custom decoding is done here, for the custom encodings that occurred within
          the `snappiershot.serializers.json.JsonSerializer.default` method.
        """
        if set(dct.keys()) == CustomEncodedNumericTypes.keys():
            return self.decode_numeric(dct)

        if set(dct.keys()) == CustomEncodedDatetimeTypes.keys():
            return self.decode_datetime(dct)

        if set(dct.keys()) == CustomEncodedCollectionTypes.keys():
            return self.decode_collection(dct)

        if set(dct.keys()) == CustomEncodedPathTypes.keys():
            return self.decode_path(dct)

<<<<<<< HEAD
        if set(dct.keys()) == CustomEncodedUnitTypes.keys():
            return self.decode_unit(dct)

=======
>>>>>>> acb6a8d0
        return dct

    @staticmethod
    def decode_numeric(dct: Dict[str, Any]) -> Any:
        """Decode an encoded numeric type.

        This encoded numeric type object must be of the form:
            {
              NUMERIC_KEY: <type-as-a-string>,
              NUMERIC_VALUE_KEY: <value>
            }
        The values for the NUMERIC_KEY and NUMERIC_VALUE_KEY constants are attributes
          to the `snappiershot.serializers.constants.CustomEncodedNumericTypes` class.
        Decimal types are decoded by reassembling the DecimalTuple which was cast to a
          list during the encoding process.
        Raises:
            NotImplementedError - If decoding is not implemented for the given numeric type.
        """
        type_name = dct.get(CustomEncodedNumericTypes.type_key)
        value = dct[CustomEncodedNumericTypes.complex.value_key]

        if type_name == CustomEncodedNumericTypes.complex.name:
            real, imag = value
            return complex(real, imag)
        if type_name == CustomEncodedNumericTypes.decimal.name:
            return Decimal(DecimalTuple(**value))

        raise NotImplementedError(
            f"Deserialization for the following numerical type not implemented: {dct}"
        )

    @staticmethod
    def decode_datetime(dct: Dict[str, Any]) -> Any:
        """Decode an encoded datetime type

        This encoded numeric type object must be of the form:
            {
              DATETIME_KEY: <type-as-a-string>,
              DATETIME_VALUE_KEY: <value>
            }
        The values for the DATETIME_KEY and DATETIME_VALUE_KEY constants are attributes
          to the `snappiershot.serializers.constants.CustomEncodedDatetimeTypes` class.

        Args:
            dct: dictionary to decode

        Returns:
            decoded datetime object, either a datetime.date, datetime.time, datetime.datetime, or datetime.timedelta

        Raises:
            NotImplementedError - If decoding is not implemented for the given numeric type.
        """
        type_name = dct.get(CustomEncodedDatetimeTypes.type_key)
        value = dct.get(CustomEncodedDatetimeTypes.value_key)

        if type_name == CustomEncodedDatetimeTypes.date.name:
            # Value is ISO formatted date string.
            obj = CustomEncodedDatetimeTypes.date
            return datetime.datetime.strptime(value, obj.value_formatter).date()

        if type_name == CustomEncodedDatetimeTypes.time.name:
            # Value is ISO formatted time string.
            obj = CustomEncodedDatetimeTypes.time
            return datetime.datetime.strptime(value, obj.value_formatter).time()

        if type_name == CustomEncodedDatetimeTypes.datetime_with_timezone.name:
            # Value is ISO formatted datetime string *with* timezone information.
            obj = CustomEncodedDatetimeTypes.datetime_with_timezone
            return datetime.datetime.strptime(value, obj.value_formatter)

        if type_name == CustomEncodedDatetimeTypes.datetime_without_timezone.name:
            # Value is ISO formatted datetime string *without* timezone information.
            obj = CustomEncodedDatetimeTypes.datetime_without_timezone
            return datetime.datetime.strptime(value, obj.value_formatter)

        if type_name == CustomEncodedDatetimeTypes.timedelta.name:
            # Value is total seconds, float.
            return CustomEncodedDatetimeTypes.timedelta.type(seconds=value)

        raise NotImplementedError(
            f"Deserialization for the following datetime type not implemented: {dct}"
        )

    @staticmethod
    def decode_collection(dct: Dict[str, Any]) -> Collection:
        """Decode an encoded collection type.

        This encoded numeric type object must be of the form:
            {
              SEQUENCE_KEY: <type-as-a-string>,
              SEQUENCE_VALUE_KEY: [<values>]
            }
        The values for the COLLECTION_KEY and COLLECTION_VALUE_KEY constants are attributes
          to the `snappiershot.serializers.constants.CustomEncodedCollectionTypes` class.

        Args:
            dct: dictionary to decode

        Returns:
            Decoded collection object.

        Raises:
            NotImplementedError - If decoding is not implemented for the given numeric type.
        """
        type_name = dct.get(CustomEncodedCollectionTypes.type_key)
        values = dct.get(CustomEncodedCollectionTypes.value_key)

        if type_name == CustomEncodedCollectionTypes.set.name:
            return set(values)

        if type_name == CustomEncodedCollectionTypes.tuple.name:
            return tuple(values)

        if type_name == CustomEncodedCollectionTypes.bytes.name:
            return bytes(values)

        raise NotImplementedError(
            f"Deserialization for the following collection type not implemented: {dct}"
        )

    @staticmethod
    def decode_path(dct: Dict[str, Any]) -> PurePath:
<<<<<<< HEAD
        """Decode an encoded Path type.
=======
        """ Decode an encoded Path type.
>>>>>>> acb6a8d0

        This encoded Path type object must be of the form:
            {
              PATH_KEY: <type-as-a-string>,
              PATH_VALUE_KEY: [<parts>]
            }
        The values for the PATH_KEY and PATH_VALUE_KEY constants are attributes
          to the `snappiershot.serializers.constants.CustomEncodedPathTypes` class.

        Path and PurePath types are decoded by reassembling the PurePath.parts tuple which was cast to a
          list during the encoding process.

        NOTE: WindowsPath, PosixPath, PurePath types are NOT currently supported.

            This is intentional, to avoid OS-specific pathlib errors such as snapshots being created on a
             Posix machine and tested on a Windows machine.
        Raises:
            NotImplementedError - If decoding is not implemented for the given Path type.
        """
        type_name = dct.get(CustomEncodedPathTypes.type_key)
        parts = dct.get(CustomEncodedPathTypes.value_key)

        if type_name == CustomEncodedPathTypes.path.name:
            return Path().joinpath(*parts)
        if type_name == CustomEncodedPathTypes.pure_posix_path.name:
            return PurePosixPath().joinpath(*parts)
        if type_name == CustomEncodedPathTypes.pure_windows_path.name:
            return PureWindowsPath().joinpath(*parts)

        raise NotImplementedError(
            f"Deserialization for the following Path type not implemented: {dct}"
<<<<<<< HEAD
        )

    @staticmethod
    def decode_unit(dct: Dict[str, Any]) -> str:
        """Decode an encoded Unit type from pint.

        This encoded Unit type object must be of the form:
            {
              UNIT_KEY: <type-as-a-string>,
              UNIT_VALUE_KEY: [<value>]
            }
        The values for the UNIT_KEY and UNIT_VALUE_KEY constants are attributes
          to the `snappiershot.serializers.constants.CustomEncodedUnitTypes` class.

        Args:
            dct: dictionary to decode

        Returns:
            Decoded Unit object as a string due to inability to compare units of different registries.

        Raises:
            NotImplementedError - If decoding is not implemented for the given Unit type.
        """
        type_name = dct.get(CustomEncodedUnitTypes.type_key)
        value = dct.get(CustomEncodedUnitTypes.value_key)

        if type_name == CustomEncodedUnitTypes.unit.name:
            return value

        raise NotImplementedError(
            f"Deserialization for the following Unit type not implemented: {dct}"
=======
>>>>>>> acb6a8d0
        )<|MERGE_RESOLUTION|>--- conflicted
+++ resolved
@@ -5,28 +5,19 @@
 from numbers import Number
 from pathlib import Path, PurePath, PurePosixPath, PureWindowsPath
 from typing import Any, Collection, Dict, Iterator, List
-<<<<<<< HEAD
 
 from pint import Unit
-=======
->>>>>>> acb6a8d0
 
 from .constants import (
     COLLECTION_TYPES,
     DATETIME_TYPES,
     PATH_TYPES,
-<<<<<<< HEAD
     UNIT_TYPES,
-=======
->>>>>>> acb6a8d0
     CustomEncodedCollectionTypes,
     CustomEncodedDatetimeTypes,
     CustomEncodedNumericTypes,
     CustomEncodedPathTypes,
-<<<<<<< HEAD
     CustomEncodedUnitTypes,
-=======
->>>>>>> acb6a8d0
     JsonType,
 )
 
@@ -43,11 +34,7 @@
 
     @classmethod
     def _hint_tuples(cls, obj: Any) -> Any:
-<<<<<<< HEAD
         """Convert tuples in a pre-processing step.
-=======
-        """ Convert tuples in a pre-processing step.
->>>>>>> acb6a8d0
 
         Extrapolated from: https://stackoverflow.com/a/15721641
         """
@@ -110,13 +97,10 @@
 
         if isinstance(value, PATH_TYPES):
             return self.encode_path(value)
-
-<<<<<<< HEAD
+          
         if isinstance(value, UNIT_TYPES):
             return self.encode_unit(value)
 
-=======
->>>>>>> acb6a8d0
         raise NotImplementedError(  # pragma: no cover
             f"Encoding for this object is not yet implemented: {value} ({type(value)})"
         )
@@ -256,11 +240,7 @@
 
     @staticmethod
     def encode_path(value: PurePath) -> JsonType:
-<<<<<<< HEAD
         """Encoding for Path types
-=======
-        """ Encoding for Path types
->>>>>>> acb6a8d0
 
         This will perform custom encoding for all Path types, as all Path types are subclasses of the PurePath type.
         Instances of the PurePath type are handled separately from instances of the Path type.
@@ -299,7 +279,6 @@
             f"No encoding implemented for the following Path type: {value} ({type(value)})"
         )
 
-<<<<<<< HEAD
     @staticmethod
     def encode_unit(value: Unit) -> JsonType:
         """Encoding for Unit types coming from the pint package
@@ -330,8 +309,6 @@
             f"No encoding implemented for the following Unit type: {value} ({type(value)})"
         )
 
-=======
->>>>>>> acb6a8d0
 
 class JsonDeserializer(json.JSONDecoder):
     """Custom JSON deserializer.
@@ -368,12 +345,9 @@
         if set(dct.keys()) == CustomEncodedPathTypes.keys():
             return self.decode_path(dct)
 
-<<<<<<< HEAD
         if set(dct.keys()) == CustomEncodedUnitTypes.keys():
             return self.decode_unit(dct)
 
-=======
->>>>>>> acb6a8d0
         return dct
 
     @staticmethod
@@ -496,11 +470,7 @@
 
     @staticmethod
     def decode_path(dct: Dict[str, Any]) -> PurePath:
-<<<<<<< HEAD
         """Decode an encoded Path type.
-=======
-        """ Decode an encoded Path type.
->>>>>>> acb6a8d0
 
         This encoded Path type object must be of the form:
             {
@@ -532,7 +502,6 @@
 
         raise NotImplementedError(
             f"Deserialization for the following Path type not implemented: {dct}"
-<<<<<<< HEAD
         )
 
     @staticmethod
@@ -564,6 +533,4 @@
 
         raise NotImplementedError(
             f"Deserialization for the following Unit type not implemented: {dct}"
-=======
->>>>>>> acb6a8d0
         )
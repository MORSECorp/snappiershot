""" Serializer (and Deserializer) class for the JSON format. """
import datetime
import json
from enum import Enum
from numbers import Number
from collections.abc import Sequence
from typing import Any, Dict, Union

# Key identifying encoding of custom numeric types.
NUMERIC_KEY = "__snappiershot_numeric__"
NUMERIC_VALUE_KEY = "value"

# Key identifying encoding of sequence types.
SEQUENCE_KEY = "__snappiershot_sequence__"
SEQUENCE_VALUE_KEY = "values"

# The name identifying the numeric type encoding for complex types.
COMPLEX_TYPE = "complex"

# Keys and values identifying encoding of datetime objects
DATETIME_KEY = "__snappiershot_datetime__"
DATETIME_VALUE_KEY = "value"
DATETIME_TYPES = (datetime.date, datetime.time, datetime.datetime, datetime.timedelta)


class DatetimeType(Enum):
    DATETIME_WITH_TZ = "datetime_with_timezone"
    DATETIME_WITHOUT_TZ = "datetime_without_timezone"
    DATE = "date"
    TIME = "time"
    TIMEDELTA = "timedelta"


class DatetimeFormatString(Enum):
    DATETIME_WITH_TZ = "%Y-%m-%dT%H:%M:%S.%f%z"
    DATETIME_WITHOUT_TZ = "%Y-%m-%dT%H:%M:%S.%f"
    DATE = "%Y-%m-%d"
    TIME = "%H:%M:%S.%f"


class JsonSerializer(json.JSONEncoder):
    """ Custom JSON serializer.

    Examples:
        >>> import json
        >>> from snappiershot.serializers.json import JsonSerializer
        >>> data = {"a": 1, "b": 2}
        >>> assert json.dumps(data, cls=JsonSerializer) == '{"a": 1, "b": 2}'
    """

    def default(self, value: Any) -> Any:
        """ Encode a value into a serializable object.

        This method only gets called when the value is not naturally-serializable.
          (Naturally serializable objects are booleans, floats, strings, etc.)
          See: https://docs.python.org/3/library/json.html#py-to-json-table

        Any custom encoders must return a dictionary. This will allow them to
          be deserialized by the `snappiershot.serializers.json.JsonDeserializer`
          using object hooks.

        Args:
            value: The python object to encode.
        """
        if isinstance(value, Number):
            return self.encode_numeric(value)
<<<<<<< HEAD
        elif isinstance(value, Sequence):
            return self.encode_sequence(value)
=======

        if isinstance(value, DATETIME_TYPES):
            return self.encode_datetime(value)

>>>>>>> 397712bc
        raise NotImplementedError(  # pragma: no cover
            f"Encoding for this object is not yet implemented: {value} ({type(value)})"
        )

    @staticmethod
    def encode_numeric(value: Number) -> Union[Number, Dict[str, Any]]:
        """ Encoding for numeric types.

        This will do nothing to naturally serializable types (bool, int, float)
          but will perform custom encoding for non-supported types (complex).
        The custom encoding follows the template:
            {
              NUMERIC_KEY: <type-as-a-string>,
              NUMERIC_VALUE_KEY: <value>
            }
        The values for the NUMERIC_KEY and NUMERIC_VALUE_KEY constants can be found
          at the top of this file.

        Raises:
            NotImplementedError - If encoding is not implement for the given numeric type.
        """
        if isinstance(value, (bool, int, float)):
            # These types are by default supported by the JSONEncoder base class.
            return {}
        if isinstance(value, complex):
            return {NUMERIC_KEY: COMPLEX_TYPE, NUMERIC_VALUE_KEY: [value.real, value.imag]}
        raise NotImplementedError(
            f"No encoding implemented for the following numeric type: {value} ({type(value)})"
        )

    @staticmethod
<<<<<<< HEAD
    def encode_sequence(value: Sequence) -> Union[Number, Dict[str, Any]]:
        """ Encoding for sequence types.

        This will recursively encode sequence data types, including lists, sets, and tuples.
        The custom encoding follows the template:
            {
              NUMERIC_KEY: <type-as-a-string>,
              NUMERIC_VALUE_KEY: <value>
            }
        The values for the NUMERIC_KEY and NUMERIC_VALUE_KEY constants can be found
          at the top of this file.
=======
    def encode_datetime(value: Any) -> Dict[str, Any]:
        """ Encoding for datetime types

        This will perform custom encoding for datetime types

        The custom encoding follows the template:
            {
                DATETIME_KEY: <type-as-a-string>,
                DATETIME_VALUE_KEY: <value>
            }

        The different datetime types/values are encoded as:
            Type                            Value encoded as
            ----                            ----------------
            datetime.date                   ISO 8601 string
            datetime.time                   ISO 8601 string
            datetime.datetime (w/ TZ info)  ISO 8601 string with TZ info
            datetime.datetime (w/o TZ info) ISO 8601 string without TZ info
            datetime.timedelta              total seconds, float

        Args:
            value: datetime value to be encoded

        Returns:
            Dictionary with encoded datetime type and value

        Raises:
            NotImplementedError - If encoding is not implement for the given numeric type.
        """

        # Note: the "datetime.datetime" check must be before the "datetime.date" check
        # because datetime.datetime objects are *also* instances of datetime.date (but not of datetime.time). E.g.:
        #   >> isinstance(datetime.datetime.now(), datetime.date)
        #   True
        #   >> isinstance(datetime.datetime.now(), datetime.time)
        #   False
        #   >> isinstance(datetime.datetime.now(), datetime.datetime)
        #   True

        if isinstance(value, datetime.datetime):
            if value.tzinfo is not None:
                # Encode as ISO 86001 format string with time zone information.
                return {
                    DATETIME_KEY: DatetimeType.DATETIME_WITH_TZ.value,
                    DATETIME_VALUE_KEY: value.strftime(
                        DatetimeFormatString.DATETIME_WITH_TZ.value
                    ),
                }

            else:
                # Encode as ISO 86001 format string without time zone information.
                return {
                    DATETIME_KEY: DatetimeType.DATETIME_WITHOUT_TZ.value,
                    DATETIME_VALUE_KEY: value.strftime(
                        DatetimeFormatString.DATETIME_WITHOUT_TZ.value
                    ),
                }

        if isinstance(value, datetime.date):
            # Encode as ISO 86001 format string
            return {
                DATETIME_KEY: DatetimeType.DATE.value,
                DATETIME_VALUE_KEY: value.strftime(DatetimeFormatString.DATE.value),
            }

        if isinstance(value, datetime.time):
            # Encode as ISO 86001 format string
            return {
                DATETIME_KEY: DatetimeType.TIME.value,
                DATETIME_VALUE_KEY: value.strftime(DatetimeFormatString.TIME.value),
            }

        if isinstance(value, datetime.timedelta):
            # Encode as total seconds, float (fractional part encodes microseconds)
            return {
                DATETIME_KEY: DatetimeType.TIMEDELTA.value,
                DATETIME_VALUE_KEY: value.total_seconds(),
            }

        raise NotImplementedError(
            f"No encoding implemented for the following datetime type: {value} ({type(value)})"
        )

>>>>>>> 397712bc

        Raises:
            NotImplementedError - If encoding is not implement for the given numeric type.
        """
        if isinstance(value, (list, set, tuple, range)):
            # These types are by default supported by the JSONEncoder base class.
            return {SEQUENCE_KEY: type(value), SEQUENCE_VALUE_KEY: }
        if isinstance(value, complex):
            return {NUMERIC_KEY: COMPLEX_TYPE, NUMERIC_VALUE_KEY: [value.real, value.imag]}
        raise NotImplementedError(
            f"No encoding implemented for the following sequence type: {value} ({type(value)})"
        )
class JsonDeserializer(json.JSONDecoder):
    """ Custom JSON deserializer.

    Examples:
        >>> import json
        >>> from snappiershot.serializers.json import JsonDeserializer
        >>> data = '{"a": 1, "b": 2}'
        >>> assert json.loads(data, cls=JsonDeserializer) == {"a": 1, "b": 2}
    """

    def __init__(self, **kwargs: Any):
        """ Hooks into the __init__ method of json.JSONDecoder.

        This is only expected to be called by the `json.loads` method.
        """
        super().__init__(object_hook=self.object_hook, **kwargs)

    def object_hook(self, dct: Dict[str, Any]) -> Any:
        """ Decodes the dictionary into an object.

        Custom decoding is done here, for the custom encodings that occurred within
          the `snappiershot.serializers.json.JsonSerializer.default` method.
        """
        if set(dct.keys()) == {NUMERIC_KEY, NUMERIC_VALUE_KEY}:
            return self.decode_numeric(dct)

        if set(dct.keys()) == {DATETIME_KEY, DATETIME_VALUE_KEY}:
            return self.decode_datetime(dct)

        return dct

    @staticmethod
    def decode_numeric(dct: Dict[str, Any]) -> Any:
        """ Decode an encoded numeric type.

        This encoded numeric type object must be of the form:
            {
              NUMERIC_KEY: <type-as-a-string>,
              NUMERIC_VALUE_KEY: <value>
            }
        The values for the NUMERIC_KEY and NUMERIC_VALUE_KEY constants can be found
          at the top of this file.

        Raises:
            NotImplementedError - If decoding is not implement for the given numeric type.
        """
        type_ = dct.get(NUMERIC_KEY)
        if type_ == COMPLEX_TYPE:
            real, imag = dct[NUMERIC_VALUE_KEY]
            return complex(real, imag)
        raise NotImplementedError(
            f"Deserialization for the following numerical type not implemented: {dct}"
        )

    @staticmethod
    def decode_datetime(dct: Dict[str, Any]) -> Any:
        """ Decode an encoded datetime type

        This encoded numeric type object must be of the form:
            {
              DATETIME_KEY: <type-as-a-string>,
              DATETIME_VALUE_KEY: <value>
            }
        The values for the DATETIME_KEY and DATETIME_VALUE_KEY constants can be found
          at the top of this file.

        Args:
            dct: dictionary to decode

        Returns:
            decoded datetime object, either a datetime.date, datetime.time, datetime.datetime, or datetime.timedelta

        Raises:
            NotImplementedError - If decoding is not implement for the given numeric type.
        """
        type_ = dct.get(DATETIME_KEY)
        value = dct.get(DATETIME_VALUE_KEY)

        if type_ == DatetimeType.DATE.value:
            return datetime.datetime.strptime(value, DatetimeFormatString.DATE.value).date()

        if type_ == DatetimeType.TIME.value:
            # Value is ISO formatted time string
            return datetime.datetime.strptime(value, DatetimeFormatString.TIME.value).time()

        if type_ == DatetimeType.DATETIME_WITH_TZ.value:
            # Value is ISO formatted datetime string *with* timezone information
            return datetime.datetime.strptime(
                value, DatetimeFormatString.DATETIME_WITH_TZ.value
            )

        if type_ == DatetimeType.DATETIME_WITHOUT_TZ.value:
            # Value is ISO formatted datetime string *without* timezone information
            return datetime.datetime.strptime(
                value, DatetimeFormatString.DATETIME_WITHOUT_TZ.value
            )

        if type_ == DatetimeType.TIMEDELTA.value:
            # Value is total seconds, float
            return datetime.timedelta(seconds=value)

        raise NotImplementedError(
            f"Deserialization for the following datetime type not implemented: {dct}"
        )<|MERGE_RESOLUTION|>--- conflicted
+++ resolved
@@ -64,15 +64,12 @@
         """
         if isinstance(value, Number):
             return self.encode_numeric(value)
-<<<<<<< HEAD
         elif isinstance(value, Sequence):
             return self.encode_sequence(value)
-=======
 
         if isinstance(value, DATETIME_TYPES):
             return self.encode_datetime(value)
 
->>>>>>> 397712bc
         raise NotImplementedError(  # pragma: no cover
             f"Encoding for this object is not yet implemented: {value} ({type(value)})"
         )
@@ -96,7 +93,7 @@
         """
         if isinstance(value, (bool, int, float)):
             # These types are by default supported by the JSONEncoder base class.
-            return {}
+            return value
         if isinstance(value, complex):
             return {NUMERIC_KEY: COMPLEX_TYPE, NUMERIC_VALUE_KEY: [value.real, value.imag]}
         raise NotImplementedError(
@@ -104,19 +101,6 @@
         )
 
     @staticmethod
-<<<<<<< HEAD
-    def encode_sequence(value: Sequence) -> Union[Number, Dict[str, Any]]:
-        """ Encoding for sequence types.
-
-        This will recursively encode sequence data types, including lists, sets, and tuples.
-        The custom encoding follows the template:
-            {
-              NUMERIC_KEY: <type-as-a-string>,
-              NUMERIC_VALUE_KEY: <value>
-            }
-        The values for the NUMERIC_KEY and NUMERIC_VALUE_KEY constants can be found
-          at the top of this file.
-=======
     def encode_datetime(value: Any) -> Dict[str, Any]:
         """ Encoding for datetime types
 
@@ -200,7 +184,18 @@
             f"No encoding implemented for the following datetime type: {value} ({type(value)})"
         )
 
->>>>>>> 397712bc
+    @staticmethod
+    def encode_sequence(value: Sequence) -> Union[Number, Dict[str, Any]]:
+        """ Encoding for sequence types.
+
+        This will recursively encode sequence data types, including lists, sets, and tuples.
+        The custom encoding follows the template:
+            {
+              NUMERIC_KEY: <type-as-a-string>,
+              NUMERIC_VALUE_KEY: <value>
+            }
+        The values for the NUMERIC_KEY and NUMERIC_VALUE_KEY constants can be found
+          at the top of this file.
 
         Raises:
             NotImplementedError - If encoding is not implement for the given numeric type.

--- conflicted
+++ resolved
@@ -133,17 +133,6 @@
             # TODO: Implement warning if "update" is on
             self._snapshot_file.record_snapshot(encoded_value, current_index)
             return True
-
-<<<<<<< HEAD
-        # Assert the snapshot value.
-        if stored_value == encoded_value:
-            # TODO: Implement approximate vs exact equality
-            return True
-
-        # TODO customize assertion error
-        raise AssertionError
-=======
-        ObjectComparison("a", 3.14, self.configuration)
 
         comparison = ObjectComparison(
             value=encoded_value,
@@ -155,7 +144,6 @@
             # TODO customize assertion error
             raise AssertionError
         return True
->>>>>>> e47f2d57
 
     def __enter__(self) -> "Snapshot":  # pragma: no cover  TODO: Cover
         """ Enter the context of a Snapshot session. """
